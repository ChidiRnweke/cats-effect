--- conflicted
+++ resolved
@@ -16,14 +16,9 @@
 
 package cats.effect
 
-<<<<<<< HEAD
 import cats.effect.std.Console
 
-import scalajs.js
-
-=======
 import scala.scalajs.js
->>>>>>> 57f9db2e
 import scala.scalajs.js.{Promise, Thenable}
 
 private[effect] abstract class IOCompanionPlatform { this: IO.type =>
