/*
 * Copyright 2020 Typelevel
 *
 * Licensed under the Apache License, Version 2.0 (the "License");
 * you may not use this file except in compliance with the License.
 * You may obtain a copy of the License at
 *
 *     http://www.apache.org/licenses/LICENSE-2.0
 *
 * Unless required by applicable law or agreed to in writing, software
 * distributed under the License is distributed on an "AS IS" BASIS,
 * WITHOUT WARRANTIES OR CONDITIONS OF ANY KIND, either express or implied.
 * See the License for the specific language governing permissions and
 * limitations under the License.
 */

package cats.effect

import cats.{
  Applicative,
  Eval,
  Monoid,
  Now,
  Parallel,
  Semigroup,
  SemigroupK,
  Show,
  StackSafeMonad
}
import cats.syntax.all._
import cats.effect.implicits._
import cats.effect.kernel.{Deferred, Ref}

import scala.annotation.unchecked.uncheckedVariance
import scala.concurrent.{ExecutionContext, Future, Promise, TimeoutException}
import scala.concurrent.duration._
import scala.util.{Failure, Success, Try}

import java.util.concurrent.atomic.{AtomicBoolean, AtomicReference}

sealed abstract class IO[+A] private () extends IOPlatform[A] {

  private[effect] def tag: Byte

  def <*[B](that: IO[B]): IO[A] =
    productL(that)

  def *>[B](that: IO[B]): IO[B] =
    productR(that)

  def >>[B](that: => IO[B]): IO[B] =
    flatMap(_ => that)

  def as[B](b: B): IO[B] =
    map(_ => b)

  def attempt: IO[Either[Throwable, A]] =
    IO.Attempt(this)

  def bothOutcome[B](that: IO[B]): IO[(OutcomeIO[A @uncheckedVariance], OutcomeIO[B])] =
    IO.uncancelable { poll =>
      racePair(that).flatMap {
        case Left((oc, f)) => poll(f.join).onCancel(f.cancel).map((oc, _))
        case Right((f, oc)) => poll(f.join).onCancel(f.cancel).map((_, oc))
      }
    }

  def both[B](that: IO[B]): IO[(A, B)] =
    IO.uncancelable { poll =>
      racePair(that).flatMap {
        case Left((oc, f)) =>
          oc match {
            case Outcome.Succeeded(fa) =>
              poll(f.join).onCancel(f.cancel).flatMap {
                case Outcome.Succeeded(fb) => fa.product(fb)
                case Outcome.Errored(eb) => IO.raiseError(eb)
                case Outcome.Canceled() => IO.canceled *> IO.never
              }
            case Outcome.Errored(ea) => f.cancel *> IO.raiseError(ea)
            case Outcome.Canceled() => f.cancel *> IO.canceled *> IO.never
          }
        case Right((f, oc)) =>
          oc match {
            case Outcome.Succeeded(fb) =>
              poll(f.join).onCancel(f.cancel).flatMap {
                case Outcome.Succeeded(fa) => fa.product(fb)
                case Outcome.Errored(ea) => IO.raiseError(ea)
                case Outcome.Canceled() => IO.canceled *> IO.never
              }
            case Outcome.Errored(eb) => f.cancel *> IO.raiseError(eb)
            case Outcome.Canceled() => f.cancel *> IO.canceled *> IO.never
          }
      }
    }

  def bracket[B](use: A => IO[B])(release: A => IO[Unit]): IO[B] =
    bracketCase(use)((a, _) => release(a))

  def bracketCase[B](use: A => IO[B])(release: (A, OutcomeIO[B]) => IO[Unit]): IO[B] = {
    def doRelease(a: A, outcome: OutcomeIO[B]): IO[Unit] =
      release(a, outcome).handleErrorWith { t =>
        IO.executionContext.flatMap(ec => IO(ec.reportFailure(t)))
      }

    IO uncancelable { poll =>
      flatMap { a =>
        val finalized = poll(use(a)).onCancel(release(a, Outcome.Canceled()))
        val handled = finalized onError {
          case e => doRelease(a, Outcome.Errored(e))
        }
        handled.flatMap(b => doRelease(a, Outcome.Succeeded(IO.pure(b))).as(b))
      }
    }
  }

  def evalOn(ec: ExecutionContext): IO[A] = IO.EvalOn(this, ec)

  def flatMap[B](f: A => IO[B]): IO[B] = IO.FlatMap(this, f)

  def flatten[B](implicit ev: A <:< IO[B]): IO[B] = flatMap(ev)

  def guarantee(finalizer: IO[Unit]): IO[A] =
    guaranteeCase(_ => finalizer)

  def guaranteeCase(finalizer: OutcomeIO[A @uncheckedVariance] => IO[Unit]): IO[A] =
    onCase { case oc => finalizer(oc) }

  def handleErrorWith[B >: A](f: Throwable => IO[B]): IO[B] =
    IO.HandleErrorWith(this, f)

  def map[B](f: A => B): IO[B] = IO.Map(this, f)

  def onCancel(fin: IO[Unit]): IO[A] =
    IO.OnCancel(this, fin)

  def onCase(pf: PartialFunction[OutcomeIO[A @uncheckedVariance], IO[Unit]]): IO[A] = {
    def doOutcome(outcome: OutcomeIO[A]): IO[Unit] =
      pf.lift(outcome)
        .fold(IO.unit)(_.handleErrorWith { t =>
          IO.executionContext.flatMap(ec => IO(ec.reportFailure(t)))
        })

    IO uncancelable { poll =>
      val base = poll(this)
      val finalized = pf.lift(Outcome.Canceled()).map(base.onCancel(_)).getOrElse(base)

      finalized.attempt flatMap {
        case Left(e) =>
          doOutcome(Outcome.Errored(e)) *> IO.raiseError(e)
        case Right(a) =>
          doOutcome(Outcome.Succeeded(IO.pure(a))).as(a)
      }
    }
  }

  def onError(f: Throwable => IO[Unit]): IO[A] =
    handleErrorWith(t => f(t).attempt *> IO.raiseError(t))

  def race[B](that: IO[B]): IO[Either[A, B]] =
    IO.uncancelable { poll =>
      racePair(that).flatMap {
        case Left((oc, f)) =>
          oc match {
            case Outcome.Succeeded(fa) => f.cancel *> fa.map(Left(_))
            case Outcome.Errored(ea) => f.cancel *> IO.raiseError(ea)
            case Outcome.Canceled() =>
              poll(f.join).onCancel(f.cancel).flatMap {
                case Outcome.Succeeded(fb) => fb.map(Right(_))
                case Outcome.Errored(eb) => IO.raiseError(eb)
                case Outcome.Canceled() => IO.canceled *> IO.never
              }
          }
        case Right((f, oc)) =>
          oc match {
            case Outcome.Succeeded(fb) => f.cancel *> fb.map(Right(_))
            case Outcome.Errored(eb) => f.cancel *> IO.raiseError(eb)
            case Outcome.Canceled() =>
              poll(f.join).onCancel(f.cancel).flatMap {
                case Outcome.Succeeded(fa) => fa.map(Left(_))
                case Outcome.Errored(ea) => IO.raiseError(ea)
                case Outcome.Canceled() => IO.canceled *> IO.never
              }
          }
      }
    }

  def raceOutcome[B](that: IO[B]): IO[Either[OutcomeIO[A @uncheckedVariance], OutcomeIO[B]]] =
    IO.uncancelable { _ =>
      racePair(that).flatMap {
        case Left((oc, f)) => f.cancel.as(Left(oc))
        case Right((f, oc)) => f.cancel.as(Right(oc))
      }
    }

  def racePair[B](that: IO[B]): IO[Either[
    (OutcomeIO[A @uncheckedVariance], FiberIO[B]),
    (FiberIO[A @uncheckedVariance], OutcomeIO[B])]] =
    IO.RacePair(this, that)

  def redeem[B](recover: Throwable => B, map: A => B): IO[B] =
    attempt.map(_.fold(recover, map))

  def redeemWith[B](recover: Throwable => IO[B], bind: A => IO[B]): IO[B] =
    attempt.flatMap(_.fold(recover, bind))

  def delayBy(duration: FiniteDuration): IO[A] =
    IO.sleep(duration) *> this

  def timeout[A2 >: A](duration: FiniteDuration): IO[A2] =
    timeoutTo(duration, IO.raiseError(new TimeoutException(duration.toString)))

  def timeoutTo[A2 >: A](duration: FiniteDuration, fallback: IO[A2]): IO[A2] =
    race(IO.sleep(duration)).flatMap {
      case Right(_) => fallback
      case Left(value) => IO.pure(value)
    }

  def product[B](that: IO[B]): IO[(A, B)] =
    flatMap(a => that.map(b => (a, b)))

  def productL[B](that: IO[B]): IO[A] =
    flatMap(a => that.as(a))

  def productR[B](that: IO[B]): IO[B] =
    flatMap(_ => that)

  def start: IO[FiberIO[A @uncheckedVariance]] =
    IO.Start(this)

  def background: ResourceIO[IO[OutcomeIO[A @uncheckedVariance]]] =
    Spawn[IO].background(this)

  def memoize: IO[IO[A]] =
    Concurrent[IO].memoize(this)

<<<<<<< HEAD
  def to[F[_]](implicit F: Effect[F]): F[A @uncheckedVariance] =
    // re-comment this fast-path to test the implementation with IO itself
    if (F eq IO.asyncForIO) {
      asInstanceOf[F[A]]
    } else {
      def fiberFrom[B](f: Fiber[F, Throwable, B]): FiberIO[B] =
        new FiberIO[B] {
          val cancel = F.to[IO](f.cancel)
          val join = F.to[IO](f.join).map(_.mapK(F.toK[IO]))
        }

      // the casting is unfortunate, but required to work around GADT unification bugs
      this match {
        case IO.Pure(a) => F.pure(a)
        case IO.Map(ioe, f) => ioe.to[F].map(f)
        case IO.FlatMap(ioe, f) => F.defer(ioe.to[F].flatMap(f.andThen(_.to[F])))
        case IO.Error(t) => F.raiseError(t)
        case self: IO.Attempt[_] =>
          F.attempt(self.ioa.to[F]).asInstanceOf[F[A]]
        case IO.HandleErrorWith(ioa, f) => ioa.to[F].handleErrorWith(f.andThen(_.to[F]))
        case IO.Delay(thunk) => F.delay(thunk())
        case _: IO.Canceled.type => F.canceled.asInstanceOf[F[A]]
        case IO.OnCancel(ioa, fin) =>
          F.onCancel(ioa.to[F], fin.to[F]).asInstanceOf[F[A]]
        case IO.Uncancelable(body) =>
          F.uncancelable { poll =>
            val poll2 = new Poll[IO] {
              def apply[B](ioa: IO[B]): IO[B] =
                IO.UnmaskTo(ioa, poll)
            }

            body(poll2).to[F]
          }
        case self: IO.UnmaskTo[_, _] =>
          // casts are safe because we only ever construct UnmaskF instances in this method
          val ioa = self.ioa.asInstanceOf[IO[A]]
          val poll = self.poll.asInstanceOf[Poll[F]]
          poll(ioa.to[F])
        case _: IO.IOCont[_] => ??? // TODO  translate to operation on Async once it's there
        case _: IO.Cede.type => F.cede.asInstanceOf[F[A]]
        case self: IO.Start[_] =>
          F.start(self.ioa.to[F]).map(fiberFrom(_)).asInstanceOf[F[A]]
        case self: IO.RacePair[_, _] =>
          val back = F.racePair(self.ioa.to[F], self.iob.to[F]) map { e =>
            e.bimap({ case (a, f) => (a, fiberFrom(f)) }, { case (f, b) => (fiberFrom(f), b) })
          }

          back.asInstanceOf[F[A]]
        case self: IO.Sleep => F.sleep(self.delay).asInstanceOf[F[A]]
        case _: IO.RealTime.type => F.realTime.asInstanceOf[F[A]]
        case _: IO.Monotonic.type => F.monotonic.asInstanceOf[F[A]]
        case _: IO.ReadEC.type => F.executionContext.asInstanceOf[F[A]]
        case IO.EvalOn(ioa, ec) => F.evalOn(ioa.to[F], ec)
        case IO.Blocking(hint, thunk) => F.suspend(hint)(thunk())
        case IO.Uncancelable.UnmaskRunLoop(_, _) | IO.EndFiber | IO.IOCont.Get(_, _) =>
          // Will never be executed. Cases demanded for exhaustiveness.
          sys.error("impossible")
      }
    }

=======
>>>>>>> f7c0df31
  def uncancelable: IO[A] =
    IO.uncancelable(_ => this)

  def void: IO[Unit] =
    map(_ => ())

  override def toString: String = "IO(...)"

  // unsafe stuff

  def unsafeRunAsync(cb: Either[Throwable, A] => Unit)(
      implicit runtime: unsafe.IORuntime): Unit = {
    unsafeRunFiber(true)(cb)
    ()
  }

  def unsafeRunAndForget()(implicit runtime: unsafe.IORuntime): Unit =
    unsafeRunAsync(_ => ())

  def unsafeToFuture()(implicit runtime: unsafe.IORuntime): Future[A] = {
    val p = Promise[A]()

    unsafeRunAsync {
      case Left(t) => p.failure(t)
      case Right(a) => p.success(a)
    }

    p.future
  }

  private[effect] def unsafeRunFiber(shift: Boolean)(cb: Either[Throwable, A] => Unit)(
      implicit runtime: unsafe.IORuntime): IOFiber[A @uncheckedVariance] = {

    val fiber = new IOFiber(
      "main",
      runtime.scheduler,
      runtime.blocking,
      0,
      (oc: OutcomeIO[A]) =>
        oc.fold((), e => cb(Left(e)), ioa => cb(Right(ioa.asInstanceOf[IO.Pure[A]].value))),
      this,
      runtime.compute
    )

    if (shift)
      runtime.compute.execute(fiber)
    else
      fiber.run()

    fiber
  }
}

private[effect] trait IOLowPriorityImplicits {

  implicit def showForIONoPure[A]: Show[IO[A]] =
    Show.show(_ => "IO(...)")

  implicit def semigroupForIO[A: Semigroup]: Semigroup[IO[A]] =
    new IOSemigroup[A]

  protected class IOSemigroup[A](implicit val A: Semigroup[A]) extends Semigroup[IO[A]] {
    def combine(left: IO[A], right: IO[A]) =
      left.flatMap(l => right.map(r => l |+| r))
  }
}

object IO extends IOCompanionPlatform with IOLowPriorityImplicits {

  // constructors

  def apply[A](thunk: => A): IO[A] = Delay(() => thunk)

  def delay[A](thunk: => A): IO[A] = apply(thunk)

  def defer[A](thunk: => IO[A]): IO[A] =
    delay(thunk).flatten

  def async[A](k: (Either[Throwable, A] => Unit) => IO[Option[IO[Unit]]]): IO[A] =
    asyncForIO.async(k)

  def async_[A](k: (Either[Throwable, A] => Unit) => Unit): IO[A] =
    asyncForIO.async_(k)

  def canceled: IO[Unit] = Canceled

  def cede: IO[Unit] = Cede

  /**
   * This is a low-level API which is meant for implementors,
   * please use `background`, `start`, `async`, or `Deferred` instead,
   * depending on the use case
   */
  def cont[A](body: Cont[IO, A]): IO[A] =
    IOCont[A](body)

  def executionContext: IO[ExecutionContext] = ReadEC

  def monotonic: IO[FiniteDuration] = Monotonic

  def never[A]: IO[A] = _never

  def pure[A](value: A): IO[A] = Pure(value)

  def raiseError[A](t: Throwable): IO[A] = Error(t)

  def realTime: IO[FiniteDuration] = RealTime

  def sleep(delay: FiniteDuration): IO[Unit] =
    Sleep(delay)

  def uncancelable[A](body: Poll[IO] => IO[A]): IO[A] =
    Uncancelable(body)

  private[this] val _unit: IO[Unit] = Pure(())
  def unit: IO[Unit] = _unit

  // utilities

  def bothOutcome[A, B](left: IO[A], right: IO[B]): IO[(OutcomeIO[A], OutcomeIO[B])] =
    left.bothOutcome(right)

  def both[A, B](left: IO[A], right: IO[B]): IO[(A, B)] =
    left.both(right)

  def fromFuture[A](fut: IO[Future[A]]): IO[A] =
    asyncForIO.fromFuture(fut)

  def race[A, B](left: IO[A], right: IO[B]): IO[Either[A, B]] =
    left.race(right)

  def racePair[A, B](
      left: IO[A],
      right: IO[B]): IO[Either[(OutcomeIO[A], FiberIO[B]), (FiberIO[A], OutcomeIO[B])]] =
    left.racePair(right)

  /**
   * Returns the given argument if `cond` is true, otherwise `IO.Unit`
   *
   * @see [[IO.unlessA]] for the inverse
   * @see [[IO.raiseWhen]] for conditionally raising an error
   */
  def whenA(cond: Boolean)(action: => IO[Unit]): IO[Unit] =
    Applicative[IO].whenA(cond)(action)

  /**
   * Returns the given argument if `cond` is false, otherwise `IO.Unit`
   *
   * @see [[IO.whenA]] for the inverse
   * @see [[IO.raiseWhen]] for conditionally raising an error
   */
  def unlessA(cond: Boolean)(action: => IO[Unit]): IO[Unit] =
    Applicative[IO].unlessA(cond)(action)

  /**
   * Returns `raiseError` when the `cond` is true, otherwise `IO.unit`
   *
   * @example {{{
   * val tooMany = 5
   * val x: Int = ???
   * IO.raiseWhen(x >= tooMany)(new IllegalArgumentException("Too many"))
   * }}}
   */
  def raiseWhen(cond: Boolean)(e: => Throwable): IO[Unit] =
    IO.whenA(cond)(IO.raiseError(e))

  /**
   * Returns `raiseError` when `cond` is false, otherwise IO.unit
   *
   * @example {{{
   * val tooMany = 5
   * val x: Int = ???
   * IO.raiseUnless(x < tooMany)(new IllegalArgumentException("Too many"))
   * }}}
   */
  def raiseUnless(cond: Boolean)(e: => Throwable): IO[Unit] =
    IO.unlessA(cond)(IO.raiseError(e))

  def eval[A](fa: Eval[A]): IO[A] =
    fa match {
      case Now(a) => pure(a)
      case notNow => apply(notNow.value)
    }

  def fromOption[A](o: Option[A])(orElse: => Throwable): IO[A] =
    o match {
      case None => raiseError(orElse)
      case Some(value) => pure(value)
    }

  def fromEither[A](e: Either[Throwable, A]): IO[A] =
    e match {
      case Right(a) => pure(a)
      case Left(err) => raiseError(err)
    }

  def fromTry[A](t: Try[A]): IO[A] =
    t match {
      case Success(a) => pure(a)
      case Failure(err) => raiseError(err)
    }

  // instances

  implicit def showForIO[A: Show]: Show[IO[A]] =
    Show.show {
      case Pure(a) => s"IO(${a.show})"
      case _ => "IO(...)"
    }

  implicit def monoidForIO[A: Monoid]: Monoid[IO[A]] =
    new IOMonoid[A]

  protected class IOMonoid[A](override implicit val A: Monoid[A])
      extends IOSemigroup[A]
      with Monoid[IO[A]] {
    def empty = IO.pure(A.empty)
  }

  implicit val semigroupKForIO: SemigroupK[IO] =
    new IOSemigroupK

  protected class IOSemigroupK extends SemigroupK[IO] {
    final override def combineK[A](a: IO[A], b: IO[A]): IO[A] =
      a.handleErrorWith(_ => b)
  }

<<<<<<< HEAD
  private[this] val _asyncForIO: Effect[IO] = new Effect[IO] with StackSafeMonad[IO] {
=======
  private[this] val _asyncForIO: kernel.Async[IO] = new kernel.Async[IO]
    with StackSafeMonad[IO] {
>>>>>>> f7c0df31

    override def as[A, B](ioa: IO[A], b: B): IO[B] =
      ioa.as(b)

    override def attempt[A](ioa: IO[A]) =
      ioa.attempt

    def forceR[A, B](left: IO[A])(right: IO[B]): IO[B] =
      left.attempt.productR(right)

    def pure[A](x: A): IO[A] =
      IO.pure(x)

    def handleErrorWith[A](fa: IO[A])(f: Throwable => IO[A]): IO[A] =
      fa.handleErrorWith(f)

    def raiseError[A](e: Throwable): IO[A] =
      IO.raiseError(e)

    def cont[A](body: Cont[IO, A]): IO[A] = IO.cont(body)

    def evalOn[A](fa: IO[A], ec: ExecutionContext): IO[A] =
      fa.evalOn(ec)

    val executionContext: IO[ExecutionContext] =
      IO.executionContext

    def onCancel[A](ioa: IO[A], fin: IO[Unit]): IO[A] =
      ioa.onCancel(fin)

    override def bracketCase[A, B](acquire: IO[A])(use: A => IO[B])(
        release: (A, OutcomeIO[B]) => IO[Unit]): IO[B] =
      acquire.bracketCase(use)(release)

    val monotonic: IO[FiniteDuration] = IO.monotonic

    val realTime: IO[FiniteDuration] = IO.realTime

    def sleep(time: FiniteDuration): IO[Unit] =
      IO.sleep(time)

    override def timeoutTo[A](ioa: IO[A], duration: FiniteDuration, fallback: IO[A]): IO[A] =
      ioa.timeoutTo(duration, fallback)

    def canceled: IO[Unit] =
      IO.canceled

    def cede: IO[Unit] = IO.cede

    override def productL[A, B](left: IO[A])(right: IO[B]): IO[A] =
      left.productL(right)

    override def productR[A, B](left: IO[A])(right: IO[B]): IO[B] =
      left.productR(right)

    def racePair[A, B](
        fa: IO[A],
        fb: IO[B]): IO[Either[(OutcomeIO[A], FiberIO[B]), (FiberIO[A], OutcomeIO[B])]] =
      fa.racePair(fb)

    override def race[A, B](fa: IO[A], fb: IO[B]): IO[Either[A, B]] =
      fa.race(fb)

    override def both[A, B](fa: IO[A], fb: IO[B]): IO[(A, B)] =
      fa.both(fb)

    def start[A](fa: IO[A]): IO[FiberIO[A]] =
      fa.start

    def uncancelable[A](body: Poll[IO] => IO[A]): IO[A] =
      IO.uncancelable(body)

    override def map[A, B](fa: IO[A])(f: A => B): IO[B] =
      fa.map(f)

    def flatMap[A, B](fa: IO[A])(f: A => IO[B]): IO[B] =
      fa.flatMap(f)

    override def delay[A](thunk: => A): IO[A] = IO(thunk)

    override def blocking[A](thunk: => A): IO[A] = IO.blocking(thunk)

    override def interruptible[A](many: Boolean)(thunk: => A) = IO.interruptible(many)(thunk)

    def suspend[A](hint: Sync.Type)(thunk: => A): IO[A] =
      IO.suspend(hint)(thunk)

    override def void[A](ioa: IO[A]): IO[Unit] = ioa.void

    override def redeem[A, B](fa: IO[A])(recover: Throwable => B, f: A => B): IO[B] =
      fa.redeem(recover, f)

    override def redeemWith[A, B](
        fa: IO[A])(recover: Throwable => IO[B], bind: A => IO[B]): IO[B] =
      fa.redeemWith(recover, bind)

    override def ref[A](a: A): IO[Ref[IO, A]] = IO(Ref.unsafe(a))

    override def deferred[A]: IO[Deferred[IO, A]] = IO(Deferred.unsafe)
  }

<<<<<<< HEAD
  implicit def asyncForIO: Effect[IO] = _asyncForIO
=======
  implicit def asyncForIO: kernel.Async[IO] = _asyncForIO
>>>>>>> f7c0df31

  implicit def unsafeRunForIO(implicit runtime: unsafe.IORuntime): unsafe.UnsafeRun[IO] =
    runtime.unsafeRunForIO

  private[this] val _parallelForIO: Parallel.Aux[IO, ParallelF[IO, *]] =
    parallelForGenSpawn[IO, Throwable]

  implicit def parallelForIO: Parallel.Aux[IO, ParallelF[IO, *]] = _parallelForIO

  // This is cached as a val to save allocations, but it uses ops from the Async
  // instance which is also cached as a val, and therefore needs to appear
  // later in the file
  private[this] val _never: IO[Nothing] = asyncForIO.never

  // implementations

  final private[effect] case class Pure[+A](value: A) extends IO[A] {
    def tag = 0
    override def toString: String = s"IO($value)"
  }

  private[effect] final case class Map[E, +A](ioe: IO[E], f: E => A) extends IO[A] {
    def tag = 1
  }

  private[effect] final case class FlatMap[E, +A](ioe: IO[E], f: E => IO[A]) extends IO[A] {
    def tag = 2
  }

  private[effect] final case class Error(t: Throwable) extends IO[Nothing] { def tag = 3 }

  private[effect] final case class Attempt[+A](ioa: IO[A]) extends IO[Either[Throwable, A]] {
    def tag = 4
  }

  private[effect] final case class HandleErrorWith[+A](ioa: IO[A], f: Throwable => IO[A])
      extends IO[A] {
    def tag = 5
  }

  // we keep Delay as a separate case as a fast-path, since the added tags don't appear to confuse HotSpot (for reasons unknown)
  private[effect] final case class Delay[+A](thunk: () => A) extends IO[A] { def tag = 6 }

  private[effect] case object Canceled extends IO[Unit] { def tag = 7 }

  private[effect] final case class OnCancel[+A](ioa: IO[A], fin: IO[Unit]) extends IO[A] {
    def tag = 8
  }

  private[effect] final case class Uncancelable[+A](body: Poll[IO] => IO[A]) extends IO[A] {
    def tag = 9
  }
  private[effect] object Uncancelable {
    // INTERNAL, it's only created by the runloop itself during the execution of `Uncancelable`
    final case class UnmaskRunLoop[+A](ioa: IO[A], id: Int) extends IO[A] {
      def tag = 10
    }
  }

  // Low level construction that powers `async`
  private[effect] final case class IOCont[A](body: Cont[IO, A]) extends IO[A] {
    def tag = 11
  }
  private[effect] object IOCont {
    // INTERNAL, it's only created by the runloop itself during the execution of `IOCont`
    final case class Get[A](state: AtomicReference[ContState], wasFinalizing: AtomicBoolean)
        extends IO[A] {
      def tag = 12
    }
  }

  private[effect] case object Cede extends IO[Unit] { def tag = 13 }

  private[effect] final case class Start[A](ioa: IO[A]) extends IO[FiberIO[A]] {
    def tag = 14
  }

  private[effect] final case class RacePair[A, B](ioa: IO[A], iob: IO[B])
      extends IO[Either[(OutcomeIO[A], FiberIO[B]), (FiberIO[A], OutcomeIO[B])]] {

    def tag = 15
  }

  private[effect] final case class Sleep(delay: FiniteDuration) extends IO[Unit] {
    def tag = 16
  }

  private[effect] case object RealTime extends IO[FiniteDuration] { def tag = 17 }

  private[effect] case object Monotonic extends IO[FiniteDuration] { def tag = 18 }

  private[effect] case object ReadEC extends IO[ExecutionContext] { def tag = 19 }

  private[effect] final case class EvalOn[+A](ioa: IO[A], ec: ExecutionContext) extends IO[A] {
    def tag = 20
  }

<<<<<<< HEAD
  private[effect] final case class Blocking[+A](hint: Sync.Type, thunk: () => A) extends IO[A] {
    def tag = 21
  }

  // INTERNAL, only created by the runloop itself as the terminal state of several operations
  private[effect] case object EndFiber extends IO[Nothing] {
    def tag = -1
  }

  // Not part of the run loop. Only used in the implementation of IO#to.
  private[effect] final case class UnmaskTo[F[_], +A](ioa: IO[A], poll: Poll[F]) extends IO[A] {
=======
  private[effect] case object BlockFiber extends IO[Nothing] {
>>>>>>> f7c0df31
    def tag = -1
  }

}<|MERGE_RESOLUTION|>--- conflicted
+++ resolved
@@ -233,69 +233,6 @@
   def memoize: IO[IO[A]] =
     Concurrent[IO].memoize(this)
 
-<<<<<<< HEAD
-  def to[F[_]](implicit F: Effect[F]): F[A @uncheckedVariance] =
-    // re-comment this fast-path to test the implementation with IO itself
-    if (F eq IO.asyncForIO) {
-      asInstanceOf[F[A]]
-    } else {
-      def fiberFrom[B](f: Fiber[F, Throwable, B]): FiberIO[B] =
-        new FiberIO[B] {
-          val cancel = F.to[IO](f.cancel)
-          val join = F.to[IO](f.join).map(_.mapK(F.toK[IO]))
-        }
-
-      // the casting is unfortunate, but required to work around GADT unification bugs
-      this match {
-        case IO.Pure(a) => F.pure(a)
-        case IO.Map(ioe, f) => ioe.to[F].map(f)
-        case IO.FlatMap(ioe, f) => F.defer(ioe.to[F].flatMap(f.andThen(_.to[F])))
-        case IO.Error(t) => F.raiseError(t)
-        case self: IO.Attempt[_] =>
-          F.attempt(self.ioa.to[F]).asInstanceOf[F[A]]
-        case IO.HandleErrorWith(ioa, f) => ioa.to[F].handleErrorWith(f.andThen(_.to[F]))
-        case IO.Delay(thunk) => F.delay(thunk())
-        case _: IO.Canceled.type => F.canceled.asInstanceOf[F[A]]
-        case IO.OnCancel(ioa, fin) =>
-          F.onCancel(ioa.to[F], fin.to[F]).asInstanceOf[F[A]]
-        case IO.Uncancelable(body) =>
-          F.uncancelable { poll =>
-            val poll2 = new Poll[IO] {
-              def apply[B](ioa: IO[B]): IO[B] =
-                IO.UnmaskTo(ioa, poll)
-            }
-
-            body(poll2).to[F]
-          }
-        case self: IO.UnmaskTo[_, _] =>
-          // casts are safe because we only ever construct UnmaskF instances in this method
-          val ioa = self.ioa.asInstanceOf[IO[A]]
-          val poll = self.poll.asInstanceOf[Poll[F]]
-          poll(ioa.to[F])
-        case _: IO.IOCont[_] => ??? // TODO  translate to operation on Async once it's there
-        case _: IO.Cede.type => F.cede.asInstanceOf[F[A]]
-        case self: IO.Start[_] =>
-          F.start(self.ioa.to[F]).map(fiberFrom(_)).asInstanceOf[F[A]]
-        case self: IO.RacePair[_, _] =>
-          val back = F.racePair(self.ioa.to[F], self.iob.to[F]) map { e =>
-            e.bimap({ case (a, f) => (a, fiberFrom(f)) }, { case (f, b) => (fiberFrom(f), b) })
-          }
-
-          back.asInstanceOf[F[A]]
-        case self: IO.Sleep => F.sleep(self.delay).asInstanceOf[F[A]]
-        case _: IO.RealTime.type => F.realTime.asInstanceOf[F[A]]
-        case _: IO.Monotonic.type => F.monotonic.asInstanceOf[F[A]]
-        case _: IO.ReadEC.type => F.executionContext.asInstanceOf[F[A]]
-        case IO.EvalOn(ioa, ec) => F.evalOn(ioa.to[F], ec)
-        case IO.Blocking(hint, thunk) => F.suspend(hint)(thunk())
-        case IO.Uncancelable.UnmaskRunLoop(_, _) | IO.EndFiber | IO.IOCont.Get(_, _) =>
-          // Will never be executed. Cases demanded for exhaustiveness.
-          sys.error("impossible")
-      }
-    }
-
-=======
->>>>>>> f7c0df31
   def uncancelable: IO[A] =
     IO.uncancelable(_ => this)
 
@@ -523,12 +460,8 @@
       a.handleErrorWith(_ => b)
   }
 
-<<<<<<< HEAD
-  private[this] val _asyncForIO: Effect[IO] = new Effect[IO] with StackSafeMonad[IO] {
-=======
   private[this] val _asyncForIO: kernel.Async[IO] = new kernel.Async[IO]
     with StackSafeMonad[IO] {
->>>>>>> f7c0df31
 
     override def as[A, B](ioa: IO[A], b: B): IO[B] =
       ioa.as(b)
@@ -630,11 +563,7 @@
     override def deferred[A]: IO[Deferred[IO, A]] = IO(Deferred.unsafe)
   }
 
-<<<<<<< HEAD
-  implicit def asyncForIO: Effect[IO] = _asyncForIO
-=======
   implicit def asyncForIO: kernel.Async[IO] = _asyncForIO
->>>>>>> f7c0df31
 
   implicit def unsafeRunForIO(implicit runtime: unsafe.IORuntime): unsafe.UnsafeRun[IO] =
     runtime.unsafeRunForIO
@@ -732,7 +661,6 @@
     def tag = 20
   }
 
-<<<<<<< HEAD
   private[effect] final case class Blocking[+A](hint: Sync.Type, thunk: () => A) extends IO[A] {
     def tag = 21
   }
@@ -742,12 +670,4 @@
     def tag = -1
   }
 
-  // Not part of the run loop. Only used in the implementation of IO#to.
-  private[effect] final case class UnmaskTo[F[_], +A](ioa: IO[A], poll: Poll[F]) extends IO[A] {
-=======
-  private[effect] case object BlockFiber extends IO[Nothing] {
->>>>>>> f7c0df31
-    def tag = -1
-  }
-
 }