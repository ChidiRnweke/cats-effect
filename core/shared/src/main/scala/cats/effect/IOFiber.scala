/*
 * Copyright 2020 Typelevel
 *
 * Licensed under the Apache License, Version 2.0 (the "License");
 * you may not use this file except in compliance with the License.
 * You may obtain a copy of the License at
 *
 *     http://www.apache.org/licenses/LICENSE-2.0
 *
 * Unless required by applicable law or agreed to in writing, software
 * distributed under the License is distributed on an "AS IS" BASIS,
 * WITHOUT WARRANTIES OR CONDITIONS OF ANY KIND, either express or implied.
 * See the License for the specific language governing permissions and
 * limitations under the License.
 */

package cats.effect

import cats.~>
import cats.implicits._

import scala.annotation.{switch, tailrec}
import scala.concurrent.ExecutionContext
import scala.concurrent.duration._
import scala.util.control.NonFatal

import java.util.concurrent.RejectedExecutionException
import java.util.concurrent.atomic.{AtomicBoolean, AtomicInteger, AtomicReference}

/*
 * Rationale on memory barrier exploitation in this class...
 *
 * The runloop is held by a single thread at any moment in
 * time. This is ensured by the `suspended` AtomicBoolean,
 * which is set to `true` when evaluation of an `Async` causes
 * us to semantically block. Releasing the runloop can thus
 * only be done by passing through a write barrier (on `suspended`),
 * and relocating that runloop can itself only be achieved by
 * passing through that same read/write barrier (a CAS on
 * `suspended`).
 *
 * Separate from this, the runloop may be *relocated* to a different
 * thread – for example, when evaluating Cede. When this happens,
 * we pass through a read/write barrier within the Executor as
 * we enqueue the action to restart the runloop, and then again
 * when that action is dequeued on the new thread. This ensures
 * that everything is appropriately published.
 *
 * By this argument, the `conts` stack is non-volatile and can be
 * safely implemented with an array. It is only accessed by one
 * thread at a time (so there are no atomicity concerns), and it
 * only becomes relevant to another thread after passing through
 * either an executor or the `suspended` gate, both of which
 * would ensure safe publication of writes. `ctxs`, `currentCtx`,
 * `masks`, `objectState`, and `booleanState` are all subject to
 * similar arguments. `cancel` and `join` are only made visible
 * by the Executor read/write barriers, but their writes are
 * merely a fast-path and are not necessary for correctness.
 */
private[effect] final class IOFiber[A](
    name: String,
    scheduler: unsafe.Scheduler,
    blockingEc: ExecutionContext,
    initMask: Int)
<<<<<<< HEAD
    extends IOFiberPlatform[A]
    with FiberIO[A] {
=======
    extends FiberIO[A]
    with Runnable {
>>>>>>> ff4f20f1
  import IO._

  // I would rather have these on the stack, but we can't because we sometimes need to relocate our runloop to another fiber
  private[this] var conts: ByteStack = _

  // fast-path to head
  private[this] var currentCtx: ExecutionContext = _
  private[this] var ctxs: ArrayStack[ExecutionContext] = _

  // TODO a non-volatile cancel bit is very unlikely to be observed, in practice, until we hit an async boundary
  private[this] var canceled: Boolean = false

  private[this] var masks: Int = initMask
  private[this] val finalizers =
    new ArrayStack[IO[Unit]](
      16
    ) // TODO reason about whether or not the final finalizers are visible here

  private[this] val callbacks = new CallbackStack[A](null)

  // true when semantically blocking (ensures that we only unblock *once*)
  private[this] val suspended: AtomicBoolean = new AtomicBoolean(true)

  // TODO we may be able to weaken this to just a @volatile
  private[this] val outcome: AtomicReference[OutcomeIO[A]] =
    new AtomicReference()

  private[this] val objectState = new ArrayStack[AnyRef](16)

  private[this] val childCount = IOFiber.childCount

  // Preallocated closures for resuming the run loop on a new thread. For a given `IOFiber` instance,
  // only a single instance of these closures is used at a time, because the run loop is suspended.
  // Therefore, they can be preallocated and their parameters mutated before each use.
  private[this] var asyncContinueClosure = new AsyncContinueClosure()
  private[this] var blockingClosure = new BlockingClosure()
  private[this] var afterBlockingClosure = new AfterBlockingClosure()
  private[this] var evalOnClosure = new EvalOnClosure()
  private[this] var cedeClosure = new CedeClosure()

  // pre-fetching of all continuations (to avoid memory barriers)
  private[this] val CancelationLoopK = IOFiber.CancelationLoopK
  private[this] val RunTerminusK = IOFiber.RunTerminusK
  private[this] val AsyncK = IOFiber.AsyncK
  private[this] val EvalOnK = IOFiber.EvalOnK
  private[this] val MapK = IOFiber.MapK
  private[this] val FlatMapK = IOFiber.FlatMapK
  private[this] val HandleErrorWithK = IOFiber.HandleErrorWithK
  private[this] val OnCancelK = IOFiber.OnCancelK
  private[this] val UncancelableK = IOFiber.UncancelableK
  private[this] val UnmaskK = IOFiber.UnmaskK

  // similar prefetch for Outcome
  private[this] val _OutcomeCanceled = IOFiber.OutcomeCanceled

  // similar prefetch for AsyncState
  private[this] val AsyncStateInitial = AsyncState.Initial
  // private[this] val AsyncStateRegisteredNoFinalizer = AsyncState.RegisteredNoFinalizer
  private[this] val AsyncStateRegisteredWithFinalizer = AsyncState.RegisteredWithFinalizer

  private[this] val TypeBlocking = Sync.Type.Blocking

  def this(
      scheduler: unsafe.Scheduler,
      blockingEc: ExecutionContext,
      cb: OutcomeIO[A] => Unit,
      initMask: Int) = {
    this("main", scheduler, blockingEc, initMask)
    callbacks.push(cb)
  }

  var cancel: IO[Unit] = IO uncancelable { _ =>
    IO defer {
      canceled = true
      cancel = IO.unit

//      println(s"${name}: attempting cancellation")

      // check to see if the target fiber is suspended
      if (resume()) {
        // ...it was! was it masked?
        if (isUnmasked()) {
          // ...nope! take over the target fiber's runloop and run the finalizers
          // println(s"<$name> running cancelation (finalizers.length = ${finalizers.unsafeIndex()})")

          // if we have async finalizers, runLoop may return early
          IO.async_[Unit] { fin =>
//            println(s"${name}: canceller started at ${Thread.currentThread().getName} + ${suspended.get()}")
            asyncCancel(fin)
          }
        } else {
          // it was masked, so we need to wait for it to finish whatever it was doing and cancel itself
          suspend() // allow someone else to take the runloop
          join.void
        }
      } else {
//        println(s"${name}: had to join")
        // it's already being run somewhere; await the finalizers
        join.void
      }
    }
  }

  // this is swapped for an IO.pure(outcome.get()) when we complete
  var join: IO[OutcomeIO[A]] =
    IO.async { cb =>
      IO {
        val handle = registerListener(oc => cb(Right(oc)))

        if (handle == null)
          None // we were already invoked, so no CallbackStack needs to be managed
        else
          Some(IO(handle.clearCurrent()))
      }
    }

  ///////////////////////////////////////////////////////////////////////////////////////////
  // Mutable state useful only when starting a fiber as a `java.lang.Runnable`. Should not //
  // be directly referenced anywhere in the code.                                          //
  ///////////////////////////////////////////////////////////////////////////////////////////
  private[this] var startIO: IO[Any] = _
  private[this] var startEC: ExecutionContext = _

  private[effect] def prepare(io: IO[Any], ec: ExecutionContext): Unit = {
    startIO = io
    startEC = ec
  }

  /**
   * @note This method should not be used outside of the IO run loop under any circumstance.
   */
  def run(): Unit =
    exec(startIO, startEC)

  // can return null, meaning that no CallbackStack needs to be later invalidated
  private def registerListener(listener: OutcomeIO[A] => Unit): CallbackStack[A] = {
    if (outcome.get() == null) {
      val back = callbacks.push(listener)

      // double-check
      if (outcome.get() != null) {
        back.clearCurrent()
        listener(outcome.get()) // the implementation of async saves us from double-calls
        null
      } else {
        back
      }
    } else {
      listener(outcome.get())
      null
    }
  }

  private[effect] def exec(cur: IO[Any], ec: ExecutionContext): Unit = {
    conts = new ByteStack(16)
    pushCont(RunTerminusK)

    ctxs = new ArrayStack[ExecutionContext](2)
    currentCtx = ec
    ctxs.push(ec)

    if (resume()) {
//      println(s"$name: starting at ${Thread.currentThread().getName} + ${suspended.get()}")
      runLoop(cur, 0)
    }
  }

  // Only the owner of the run-loop can invoke this.
  // Should be invoked at most once per fiber before termination.
  private def done(oc: OutcomeIO[A]): Unit = {
//     println(s"<$name> invoking done($oc); callback = ${callback.get()}")
    join = IO.pure(oc)

    outcome.set(oc)

    try {
      callbacks(oc)
    } finally {
      callbacks.lazySet(null) // avoid leaks
    }

    // need to reset masks to 0 to terminate async callbacks
    // busy spinning in `loop`.
    masks = initMask
    // full memory barrier to publish masks
    suspended.set(false)

    // clear out literally everything to avoid any possible memory leaks

    // conts may be null if the fiber was cancelled before it was started
    if (conts != null)
      conts.invalidate()

    currentCtx = null
    ctxs = null

    objectState.invalidate()

    finalizers.invalidate()

    startIO = null
    startEC = null

    asyncContinueClosure = null
    blockingClosure = null
    afterBlockingClosure = null
    evalOnClosure = null
    cedeClosure = null
  }

  /*
  4 possible cases for callback and cancellation:
  1. Callback completes before cancelation and takes over the runloop
  2. Callback completes after cancelation and takes over runloop
  3. Callback completes after cancelation and can't take over the runloop
  4. Callback completes after cancelation and after the finalizers have run, so it can take the runloop, but shouldn't
   */
  private def asyncContinue(
      state: AtomicReference[AsyncState],
      e: Either[Throwable, Any]): Unit = {
    state.lazySet(AsyncStateInitial) // avoid leaks

    val ec = currentCtx

    if (!shouldFinalize()) {
      asyncContinueClosure.prepare(e)
      execute(ec)(asyncContinueClosure)
    } else {
      asyncCancel(null)
    }
  }

  private def asyncCancel(cb: Either[Throwable, Unit] => Unit): Unit = {
    //       println(s"<$name> running cancelation (finalizers.length = ${finalizers.unsafeIndex()})")
    if (hasFinalizers()) {
      objectState.push(cb)

      conts = new ByteStack(16)
      pushCont(CancelationLoopK)

      // suppress all subsequent cancelation on this fiber
      masks += 1
      //    println(s"$name: Running finalizers on ${Thread.currentThread().getName}")
      runLoop(finalizers.pop(), 0)
    } else {
      if (cb != null)
        cb(Right(()))

      done(_OutcomeCanceled.asInstanceOf[OutcomeIO[A]])
    }
  }

  // masks encoding: initMask => no masks, ++ => push, -- => pop
  private def runLoop(cur0: IO[Any], iteration: Int): Unit = {
    // cur0 will be null when we're semantically blocked
    if (cur0 == null) {
      return
    }

    val nextIteration = if (iteration > 512) {
      readBarrier()
      0
    } else {
      iteration + 1
    }

    if (shouldFinalize()) {
      asyncCancel(null)
    } else {
      // println(s"<$name> looping on $cur0")
      if (!conts.isEmpty()) {
        (cur0.tag: @switch) match {
          case 0 =>
            val cur = cur0.asInstanceOf[Pure[Any]]
            runLoop(succeeded(cur.value, 0), nextIteration)

          case 1 =>
            val cur = cur0.asInstanceOf[Delay[Any]]

            var success = false
            val r =
              try {
                val r = cur.thunk()
                success = true
                r
              } catch {
                case NonFatal(t) => t
              }

            val next =
              if (success)
                succeeded(r, 0)
              else
                failed(r, 0)

            runLoop(next, nextIteration)

          case 2 =>
            val cur = cur0.asInstanceOf[Blocking[Any]]
            // we know we're on the JVM here

            if (cur.hint eq TypeBlocking) {
              blockingClosure.prepare(cur, nextIteration)
              blockingEc.execute(blockingClosure)
            } else {
              runLoop(interruptibleImpl(cur, blockingEc), nextIteration)
            }

          case 3 =>
            val cur = cur0.asInstanceOf[Error]
            runLoop(failed(cur.t, 0), nextIteration)

          case 4 =>
            val cur = cur0.asInstanceOf[Async[Any]]

            val done = new AtomicBoolean()

            /*
             * The purpose of this buffer is to ensure that registration takes
             * primacy over callbacks in the event that registration produces
             * errors in sequence. This implements a "queueing" semantic to
             * the callbacks, implying that the callback is sequenced after
             * registration has fully completed, giving us deterministic
             * serialization.
             */
            val state = new AtomicReference[AsyncState](AsyncStateInitial)

            objectState.push(done)
            objectState.push(state)

            val next = cur.k { e =>
              // println(s"<$name> callback run with $e")
              if (!done.getAndSet(true)) {
                val old = state.getAndSet(AsyncState.Complete(e))

                /*
                 * We *need* to own the runloop when we return, so we CAS loop
                 * on suspended to break the race condition in AsyncK where
                 * `state` is set but suspend() has not yet run. If `state` is
                 * set then `suspend()` should be right behind it *unless* we
                 * have been canceled. If we were canceled, then some other
                 * fiber is taking care of our finalizers and will have
                 * marked suspended as false, meaning that `canceled` will be set
                 * to true. Either way, we won't own the runloop.
                 */
                @tailrec
                def loop(): Unit = {
                  if (resume()) {
                    if (old == AsyncStateRegisteredWithFinalizer) {
                      // we completed and were not canceled, so we pop the finalizer
                      // note that we're safe to do so since we own the runloop
                      finalizers.pop()
                    }

                    asyncContinue(state, e)
                  } else if (!shouldFinalize()) {
                    loop()
                  }

                  // If we reach this point, it means that somebody else owns the run-loop
                  // and will handle cancellation.
                }

                if (old != AsyncStateInitial) {
                  // registration already completed, we're good to go
                  loop()
                }
              }
            }

            pushCont(AsyncK)
            runLoop(next, nextIteration)

          // ReadEC
          case 5 =>
            runLoop(succeeded(currentCtx, 0), nextIteration)

          case 6 =>
            val cur = cur0.asInstanceOf[EvalOn[Any]]

            // fast-path when it's an identity transformation
            if (cur.ec eq currentCtx) {
              runLoop(cur.ioa, nextIteration)
            } else {
              val ec = cur.ec
              currentCtx = ec
              ctxs.push(ec)
              pushCont(EvalOnK)

              evalOnClosure.prepare(cur.ioa, nextIteration)
              execute(ec)(evalOnClosure)
            }

          case 7 =>
            val cur = cur0.asInstanceOf[Map[Any, Any]]

            objectState.push(cur.f)
            pushCont(MapK)

            runLoop(cur.ioe, nextIteration)

          case 8 =>
            val cur = cur0.asInstanceOf[FlatMap[Any, Any]]

            objectState.push(cur.f)
            pushCont(FlatMapK)

            runLoop(cur.ioe, nextIteration)

          case 9 =>
            val cur = cur0.asInstanceOf[HandleErrorWith[Any]]

            objectState.push(cur.f)
            pushCont(HandleErrorWithK)

            runLoop(cur.ioa, nextIteration)

          case 10 =>
            val cur = cur0.asInstanceOf[OnCancel[Any]]

            finalizers.push(EvalOn(cur.fin, currentCtx))
            // println(s"pushed onto finalizers: length = ${finalizers.unsafeIndex()}")

            pushCont(OnCancelK)
            runLoop(cur.ioa, nextIteration)

          case 11 =>
            val cur = cur0.asInstanceOf[Uncancelable[Any]]

            masks += 1
            val id = masks
            val poll = new (IO ~> IO) {
              def apply[B](ioa: IO[B]) = IO.Unmask(ioa, id)
            }

            pushCont(UncancelableK)
            runLoop(cur.body(poll), nextIteration)

          // Canceled
          case 12 =>
            canceled = true
            if (!isUnmasked()) {
              runLoop(succeeded((), 0), nextIteration)
            } else {
              // run finalizers immediately
              asyncCancel(null)
            }

          case 13 =>
            val cur = cur0.asInstanceOf[Start[Any]]

            val childName = s"start-${childCount.getAndIncrement()}"
            val initMask2 = childMask

            val fiber = new IOFiber[Any](childName, scheduler, blockingEc, initMask2)

            // println(s"<$name> spawning <$childName>")

            val ec = currentCtx
            fiber.prepare(cur.ioa, ec)
            execute(ec)(fiber)

            runLoop(succeeded(fiber, 0), nextIteration)

          case 14 =>
            // TODO self-cancelation within a nested poll could result in deadlocks in `both`
            // example: uncancelable(p => F.both(fa >> p(canceled) >> fc, fd)).
            // when we check cancelation in the parent fiber, we are using the masking at the point of racePair, rather than just trusting the masking at the point of the poll
            val cur = cur0.asInstanceOf[RacePair[Any, Any]]

            val next =
              IO.async[Either[(OutcomeIO[Any], FiberIO[Any]), (FiberIO[Any], OutcomeIO[Any])]] {
                cb =>
                  IO {
                    val initMask2 = childMask
                    val fiberA = new IOFiber[Any](
                      s"racePair-left-${childCount.getAndIncrement()}",
                      scheduler,
                      blockingEc,
                      initMask2)
                    val fiberB = new IOFiber[Any](
                      s"racePair-right-${childCount.getAndIncrement()}",
                      scheduler,
                      blockingEc,
                      initMask2)

                    fiberA.registerListener(oc => cb(Right(Left((oc, fiberB)))))
                    fiberB.registerListener(oc => cb(Right(Right((fiberA, oc)))))

                    val ec = currentCtx
                    fiberA.prepare(cur.ioa, ec)
                    fiberB.prepare(cur.iob, ec)
                    execute(ec)(fiberA)
                    execute(ec)(fiberB)

                    Some(fiberA.cancel.both(fiberB.cancel).void)
                  }
              }

            runLoop(next, nextIteration)

          case 15 =>
            val cur = cur0.asInstanceOf[Sleep]

            val next = IO.async[Unit] { cb =>
              IO {
                val cancel = scheduler.sleep(cur.delay, () => cb(Right(())))
                Some(IO(cancel.run()))
              }
            }

            runLoop(next, nextIteration)

          // RealTime
          case 16 =>
            runLoop(succeeded(scheduler.nowMillis().millis, 0), nextIteration)

          // Monotonic
          case 17 =>
            runLoop(succeeded(scheduler.monotonicNanos().nanos, 0), nextIteration)

          // Cede
          case 18 =>
            cedeClosure.prepare(nextIteration)
            currentCtx.execute(cedeClosure)

          case 19 =>
            val cur = cur0.asInstanceOf[Unmask[Any]]

            if (masks == cur.id) {
              masks -= 1
              pushCont(UnmaskK)
            }

            runLoop(cur.ioa, nextIteration)
        }
      }
    }
  }

  // allow for 255 masks before conflicting; 255 chosen because it is a familiar bound, and because it's evenly divides UnsignedInt.MaxValue
  // this scheme gives us 16,843,009 (~2^24) potential derived fibers before masks can conflict
  private def childMask: Int =
    initMask + 255

  // We should attempt finalization if all of the following are true:
  // 1) We own the runloop
  // 2) We have been cancelled
  // 3) We are unmasked
  private def shouldFinalize(): Boolean =
    isCanceled() && isUnmasked()

  // we use these forwarders because direct field access (private[this]) is faster
  private def isCanceled(): Boolean =
    canceled

  private def hasFinalizers(): Boolean =
    !finalizers.isEmpty()

  private def pushFinalizer(f: IO[Unit]): Unit =
    finalizers.push(f)

  private def popFinalizer(): IO[Unit] =
    finalizers.pop()

  private def pushCont(cont: IOCont): Unit =
    conts.push(cont.tag)

  private def popObjectState(): AnyRef =
    objectState.pop()

  private def isUnmasked(): Boolean =
    masks == initMask

  private def pushMask(): Unit =
    masks += 1

  private def popMask(): Unit =
    masks -= 1

  private[this] def resume(): Boolean = suspended.compareAndSet(true, false)

  private def suspend(): Unit =
    suspended.set(true)

  private def suspendWithFinalizationCheck(): Unit = {
    // full memory barrier
    suspended.compareAndSet(false, true)
    // race condition check: we may have been cancelled before we suspended
    if (shouldFinalize()) {
      // if we can acquire the run-loop, we can run the finalizers
      // otherwise somebody else picked it up and will run finalizers
      if (resume()) {
        asyncCancel(null)
      }
    }
  }

  // returns the *new* context, not the old
  private def popContext(): ExecutionContext = {
    ctxs.pop()
    val ec = ctxs.peek()
    currentCtx = ec
    ec
  }

  private def succeeded(result: Any, depth: Int): IO[Any] =
    (conts.pop(): @switch) match {
      case 0 => CancelationLoopK(this, true, result, depth)
      case 1 => RunTerminusK(this, true, result, depth)
      case 2 => AsyncK(this, true, result, depth)
      case 3 => EvalOnK(this, true, result, depth)
      case 4 => MapK(this, true, result, depth)
      case 5 => FlatMapK(this, true, result, depth)
      case 6 => HandleErrorWithK(this, true, result, depth)
      case 7 => OnCancelK(this, true, result, depth)
      case 8 => UncancelableK(this, true, result, depth)
      case 9 => UnmaskK(this, true, result, depth)
    }

  private def failed(error: Any, depth: Int): IO[Any] = {
    // println(s"<$name> failed() with $error")
    val buffer = conts.unsafeBuffer()

    var i = conts.unsafeIndex() - 1
    val orig = i
    var k: Byte = -1

    while (i >= 0 && k < 0) {
      if (buffer(i) == FlatMapK.tag || buffer(i) == MapK.tag)
        i -= 1
      else
        k = buffer(i)
    }

    conts.unsafeSet(i)
    objectState.unsafeSet(objectState.unsafeIndex() - (orig - i))

    // has to be duplicated from succeeded to ensure call-site monomorphism
    (k: @switch) match {
      case 0 => CancelationLoopK(this, false, error, depth)
      case 1 => RunTerminusK(this, false, error, depth)
      case 2 => AsyncK(this, false, error, depth)
      case 3 => EvalOnK(this, false, error, depth)
      case 4 => MapK(this, false, error, depth)
      case 5 => FlatMapK(this, false, error, depth)
      case 6 => HandleErrorWithK(this, false, error, depth)
      case 7 => OnCancelK(this, false, error, depth)
      case 8 => UncancelableK(this, false, error, depth)
      case 9 => UnmaskK(this, false, error, depth)
    }
  }

  private def execute(ec: ExecutionContext)(action: Runnable): Unit = {
    readBarrier()

    try {
      ec.execute(action)
    } catch {
      case _: RejectedExecutionException =>
        () // swallow this exception, since it means we're being externally murdered, so we should just... drop the runloop
    }
  }

  // TODO figure out if the JVM ever optimizes this away
  private def readBarrier(): Unit = {
    suspended.get()
    ()
  }

  private[effect] def debug(): Unit = {
    println("================")
    println(s"fiber: $name")
    println("================")
    println(s"conts = ${conts.unsafeBuffer().toList.filterNot(_ == 0)}")
    println(s"canceled = $canceled")
    println(s"masks = $masks (out of initMask = $initMask)")
    println(s"suspended = ${suspended.get()}")
    println(s"outcome = ${outcome.get()}")
  }

  ///////////////////////////////////////////////
  // Implementations of preallocated closures. //
  ///////////////////////////////////////////////

  private[this] final class AsyncContinueClosure extends Runnable {
    private[this] var either: Either[Throwable, Any] = _

    def prepare(e: Either[Throwable, Any]): Unit =
      either = e

    def run(): Unit = {
      val next = either match {
        case Left(t) => failed(t, 0)
        case Right(a) => succeeded(a, 0)
      }

      runLoop(next, 0)
    }
  }

  private[this] final class BlockingClosure extends Runnable {
    private[this] var cur: Blocking[Any] = _
    private[this] var nextIteration: Int = 0

    def prepare(c: Blocking[Any], ni: Int): Unit = {
      cur = c
      nextIteration = ni
    }

    def run(): Unit = {
      var success = false
      val r =
        try {
          val r = cur.thunk()
          success = true
          r
        } catch {
          case NonFatal(t) => t
        }

      afterBlockingClosure.prepare(r, success, nextIteration)
      currentCtx.execute(afterBlockingClosure)
    }
  }

  private[this] final class AfterBlockingClosure extends Runnable {
    private[this] var result: Any = _
    private[this] var success: Boolean = false
    private[this] var nextIteration: Int = 0

    def prepare(r: Any, s: Boolean, ni: Int): Unit = {
      result = r
      success = s
      nextIteration = ni
    }

    def run(): Unit = {
      val next = if (success) succeeded(result, 0) else failed(result, 0)
      runLoop(next, nextIteration)
    }
  }

  private[this] final class EvalOnClosure extends Runnable {
    private[this] var ioa: IO[Any] = _
    private[this] var nextIteration: Int = 0

    def prepare(io: IO[Any], ni: Int): Unit = {
      ioa = io
      nextIteration = ni
    }

    def run(): Unit =
      runLoop(ioa, nextIteration)
  }

  private[this] final class CedeClosure extends Runnable {
    private[this] var nextIteration: Int = 0

    def prepare(ni: Int): Unit =
      nextIteration = ni

    def run(): Unit =
      runLoop(succeeded((), 0), nextIteration)
  }
}

private object IOFiber {

  private val MaxStackDepth = 512

  private val childCount = new AtomicInteger(0)

  // prefetch
  final private val OutcomeCanceled = Outcome.Canceled()
  final private val OutcomeErrored = Outcome.Errored
  final private val OutcomeCompleted = Outcome.Completed

  // similar prefetch for AsyncState
  private[this] val AsyncStateInitial = AsyncState.Initial
  private[this] val AsyncStateRegisteredNoFinalizer = AsyncState.RegisteredNoFinalizer
  private[this] val AsyncStateRegisteredWithFinalizer = AsyncState.RegisteredWithFinalizer

  ////////////////////////////////////////////////
  // preallocation of all necessary continuations
  ////////////////////////////////////////////////

  private object CancelationLoopK extends IOCont(0) {
    def apply[A](self: IOFiber[A], success: Boolean, result: Any, depth: Int): IO[Any] = {
      import self._

//      println(s"${named}: cancel loop in ${Thread.currentThread().getName}")

      if (hasFinalizers()) {
        pushCont(this)
        runLoop(popFinalizer(), 0)
      } else {
        // resume external canceller
        val cb = popObjectState()
        if (cb != null) {
          cb.asInstanceOf[Either[Throwable, Unit] => Unit](Right(()))
        }
        // resume joiners
        done(OutcomeCanceled.asInstanceOf[OutcomeIO[A]])
      }

      null
    }
  }

  private object RunTerminusK extends IOCont(1) {
    def apply[A](self: IOFiber[A], success: Boolean, result: Any, depth: Int): IO[Any] = {
      import self.{done, isCanceled}

      val outcome: OutcomeIO[A] =
        if (isCanceled()) // this can happen if we don't check the canceled flag before completion
          OutcomeCanceled.asInstanceOf[OutcomeIO[A]]
        else if (success)
          OutcomeCompleted(IO.pure(result.asInstanceOf[A]))
        else
          OutcomeErrored(result.asInstanceOf[Throwable])

      done(outcome)

      null
    }
  }

  private object AsyncK extends IOCont(2) {
    def apply[A](self: IOFiber[A], success: Boolean, result: Any, depth: Int): IO[Any] = {
      import self._

      val state = popObjectState().asInstanceOf[AtomicReference[AsyncState]]
      val done = popObjectState().asInstanceOf[AtomicBoolean]

      if (!success) {
        if (!done.getAndSet(true)) {
          // if we get an error before the callback, then propagate
          failed(result, depth + 1)
        } else {
          // we got the error *after* the callback, but we have queueing semantics
          // therefore, side-channel the callback results
          // println(state.get())

          asyncContinue(state, Left(result.asInstanceOf[Throwable]))

          null
        }
      } else {
        if (isUnmasked()) {
          result.asInstanceOf[Option[IO[Unit]]] match {
            case Some(cancelToken) =>
              pushFinalizer(cancelToken)

              if (!state.compareAndSet(AsyncStateInitial, AsyncStateRegisteredWithFinalizer)) {
                // the callback was invoked before registration
                popFinalizer()
                asyncContinue(state, state.get().result)
              } else {
                suspendWithFinalizationCheck()
              }

            case None =>
              if (!state.compareAndSet(AsyncStateInitial, AsyncStateRegisteredNoFinalizer)) {
                // the callback was invoked before registration
                asyncContinue(state, state.get().result)
              } else {
                suspendWithFinalizationCheck()
              }
          }
        } else {
          // if we're masked, then don't even bother registering the cancel token
          if (!state.compareAndSet(AsyncStateInitial, AsyncStateRegisteredNoFinalizer)) {
            // the callback was invoked before registration
            asyncContinue(state, state.get().result)
          } else {
            suspendWithFinalizationCheck()
          }
        }

        null
      }
    }
  }

  private object EvalOnK extends IOCont(3) {
    def apply[A](self: IOFiber[A], success: Boolean, result: Any, depth: Int): IO[Any] = {
      import self._

      val ec = popContext()

      // special cancelation check to ensure we don't unnecessarily fork the runloop here
      if (!shouldFinalize()) {
        execute(ec) { () =>
          if (success)
            runLoop(succeeded(result, 0), 0)
          else
            runLoop(failed(result, 0), 0)
        }
      } else {
        asyncCancel(null)
      }

      null
    }
  }

  // NB: this means repeated map is stack-unsafe
  private object MapK extends IOCont(4) {
    def apply[A](self: IOFiber[A], success: Boolean, result: Any, depth: Int): IO[Any] = {
      import self._

      val f = popObjectState().asInstanceOf[Any => Any]

      var success = false

      val transformed =
        try {
          val back = f(result)
          success = true
          back
        } catch {
          case NonFatal(t) => t
        }

      if (depth > MaxStackDepth) {
        if (success)
          IO.Pure(transformed)
        else
          IO.Error(transformed.asInstanceOf[Throwable])
      } else {
        if (success)
          succeeded(transformed, depth + 1)
        else
          failed(transformed, depth + 1)
      }
    }
  }

  private object FlatMapK extends IOCont(5) {
    def apply[A](self: IOFiber[A], success: Boolean, result: Any, depth: Int): IO[Any] = {
      import self._

      val f = popObjectState().asInstanceOf[Any => IO[Any]]

      try {
        f(result)
      } catch {
        case NonFatal(t) => failed(t, depth + 1)
      }
    }
  }

  private object HandleErrorWithK extends IOCont(6) {
    def apply[A](self: IOFiber[A], success: Boolean, result: Any, depth: Int): IO[Any] = {
      import self._

      val f = popObjectState().asInstanceOf[Throwable => IO[Any]]

      if (success) {
        // if it's *not* an error, just pass it along
        if (depth > MaxStackDepth)
          IO.Pure(result)
        else
          succeeded(result, depth + 1)
      } else {
        try {
          f(result.asInstanceOf[Throwable])
        } catch {
          case NonFatal(t) => failed(t, depth + 1)
        }
      }
    }
  }

  private object OnCancelK extends IOCont(7) {
    def apply[A](self: IOFiber[A], success: Boolean, result: Any, depth: Int): IO[Any] = {
      import self._

      popFinalizer()

      if (success)
        succeeded(result, depth + 1)
      else
        failed(result, depth + 1)
    }
  }

  private object UncancelableK extends IOCont(8) {
    def apply[A](self: IOFiber[A], success: Boolean, result: Any, depth: Int): IO[Any] = {
      import self._

      popMask()
      if (success)
        succeeded(result, depth + 1)
      else
        failed(result, depth + 1)
    }
  }

  private object UnmaskK extends IOCont(9) {
    def apply[A](self: IOFiber[A], success: Boolean, result: Any, depth: Int): IO[Any] = {
      import self._

      pushMask()
      if (success)
        succeeded(result, depth + 1)
      else
        failed(result, depth + 1)
    }
  }
}<|MERGE_RESOLUTION|>--- conflicted
+++ resolved
@@ -62,13 +62,9 @@
     scheduler: unsafe.Scheduler,
     blockingEc: ExecutionContext,
     initMask: Int)
-<<<<<<< HEAD
     extends IOFiberPlatform[A]
-    with FiberIO[A] {
-=======
-    extends FiberIO[A]
+    with FiberIO[A]
     with Runnable {
->>>>>>> ff4f20f1
   import IO._
 
   // I would rather have these on the stack, but we can't because we sometimes need to relocate our runloop to another fiber
