# This file was automatically generated by sbt-github-actions using the
# githubWorkflowGenerate task. You should add and commit this file to
# your git repository. It goes without saying that you shouldn't edit
# this file by hand! Instead, if you wish to make changes, you should
# change your sbt build configuration to revise the workflow description
# to meet your needs, then regenerate this file.

name: Continuous Integration

on:
  pull_request:
    branches: [series/3.*]
  push:
    branches: [series/3.*]
    tags: [v*]

env:
  GITHUB_TOKEN: ${{ secrets.GITHUB_TOKEN }}

jobs:
  build:
    name: Build and Test
    strategy:
      matrix:
        os: [ubuntu-latest, windows-latest, macos-latest]
<<<<<<< HEAD
        scala: [3.0.2, 2.12.15, 2.13.8]
        java:
          - temurin@8
          - temurin@11
          - temurin@17
          - graal_21.3.0@11
=======
        scala: [3.0.2, 2.12.15, 2.13.7]
        java: [temurin@8, temurin@11, temurin@17, graalvm@11]
>>>>>>> 6783e443
        ci: [ciJVM, ciJS, ciFirefox, ciChrome]
        exclude:
          - scala: 3.0.2
            java: temurin@11
          - scala: 3.0.2
            java: temurin@17
          - scala: 3.0.2
            java: graalvm@11
          - scala: 2.12.15
            java: temurin@11
          - scala: 2.12.15
            java: temurin@17
          - scala: 2.12.15
            java: graalvm@11
          - os: windows-latest
            scala: 3.0.2
          - os: macos-latest
            scala: 3.0.2
          - os: windows-latest
            scala: 2.12.15
          - os: macos-latest
            scala: 2.12.15
          - ci: ciFirefox
            scala: 3.0.2
          - ci: ciChrome
            scala: 3.0.2
          - ci: ciFirefox
            scala: 2.12.15
          - ci: ciChrome
            scala: 2.12.15
          - ci: ciJS
            java: temurin@11
          - ci: ciJS
            java: temurin@17
          - ci: ciJS
            java: graalvm@11
          - os: windows-latest
            ci: ciJS
          - os: macos-latest
            ci: ciJS
          - ci: ciFirefox
            java: temurin@11
          - ci: ciFirefox
            java: temurin@17
          - ci: ciFirefox
            java: graalvm@11
          - os: windows-latest
            ci: ciFirefox
          - os: macos-latest
            ci: ciFirefox
          - ci: ciChrome
            java: temurin@11
          - ci: ciChrome
            java: temurin@17
          - ci: ciChrome
            java: graalvm@11
          - os: windows-latest
            ci: ciChrome
          - os: macos-latest
            ci: ciChrome
          - os: windows-latest
            java: graalvm@11
    runs-on: ${{ matrix.os }}
    steps:
      - name: Ignore line ending differences in git
        if: contains(runner.os, 'windows')
        shell: bash
        run: git config --global core.autocrlf false

      - name: Checkout current branch (full)
        uses: actions/checkout@v3
        with:
          fetch-depth: 0

      - name: Download Java (temurin@8)
        id: download-java-temurin-8
        if: matrix.java == 'temurin@8'
        uses: typelevel/download-java@v1
        with:
          distribution: temurin
          java-version: 8

      - name: Setup Java (temurin@8)
        if: matrix.java == 'temurin@8'
        uses: actions/setup-java@v2
        with:
          distribution: jdkfile
          java-version: 8
          jdkFile: ${{ steps.download-java-temurin-8.outputs.jdkFile }}

      - name: Download Java (temurin@11)
        id: download-java-temurin-11
        if: matrix.java == 'temurin@11'
        uses: typelevel/download-java@v1
        with:
          distribution: temurin
          java-version: 11

      - name: Setup Java (temurin@11)
        if: matrix.java == 'temurin@11'
        uses: actions/setup-java@v2
        with:
          distribution: jdkfile
          java-version: 11
          jdkFile: ${{ steps.download-java-temurin-11.outputs.jdkFile }}

      - name: Download Java (temurin@17)
        id: download-java-temurin-17
        if: matrix.java == 'temurin@17'
        uses: typelevel/download-java@v1
        with:
          distribution: temurin
          java-version: 17

      - name: Setup Java (temurin@17)
        if: matrix.java == 'temurin@17'
        uses: actions/setup-java@v2
        with:
          distribution: jdkfile
          java-version: 17
          jdkFile: ${{ steps.download-java-temurin-17.outputs.jdkFile }}

      - name: Download Java (graalvm@11)
        id: download-java-graalvm-11
        if: matrix.java == 'graalvm@11'
        uses: typelevel/download-java@v1
        with:
          distribution: graalvm
          java-version: 11

      - name: Setup Java (graalvm@11)
        if: matrix.java == 'graalvm@11'
        uses: actions/setup-java@v2
        with:
          distribution: jdkfile
          java-version: 11
          jdkFile: ${{ steps.download-java-graalvm-11.outputs.jdkFile }}

      - name: Cache sbt
        uses: actions/cache@v2
        with:
          path: |
            ~/.sbt
            ~/.ivy2/cache
            ~/.coursier/cache/v1
            ~/.cache/coursier/v1
            ~/AppData/Local/Coursier/Cache/v1
            ~/Library/Caches/Coursier/v1
          key: ${{ runner.os }}-sbt-cache-v2-${{ hashFiles('**/*.sbt') }}-${{ hashFiles('project/build.properties') }}

      - name: Setup NodeJS v14 LTS
        if: matrix.ci == 'ciJS'
        uses: actions/setup-node@v2.4.0
        with:
          node-version: 14

      - name: Install jsdom and source-map-support
        if: matrix.ci == 'ciJS'
        shell: bash
        run: npm install

      - name: Check that workflows are up to date
        shell: bash
        run: sbt '++${{ matrix.scala }}' 'project /' githubWorkflowCheck

      - name: Check that scalafix has been run
        if: matrix.scala != '3.0.2'
        shell: bash
        run: sbt ++${{ matrix.scala }} 'root/scalafixAll --check'

      - shell: bash
        run: sbt '++${{ matrix.scala }}' '${{ matrix.ci }}'

      - if: (matrix.scala == '2.13.8' || matrix.scala == '3.0.2') && matrix.ci == 'ciJVM'
        shell: bash
        run: sbt '++${{ matrix.scala }}' docs/mdoc

      - name: Test Example JVM App Within Sbt
        if: matrix.ci == 'ciJVM' && matrix.os == 'ubuntu-latest'
        shell: bash
        run: example/test-jvm.sh ${{ matrix.scala }}

      - name: Test Example JavaScript App Using Node
        if: matrix.ci == 'ciJS' && matrix.os == 'ubuntu-latest'
        shell: bash
        run: example/test-js.sh ${{ matrix.scala }}

      - name: Scalafix tests
        if: matrix.scala == '2.13.8' && matrix.ci == 'ciJVM' && matrix.os == 'ubuntu-latest'
        shell: bash
        run: |
          cd scalafix
          sbt test<|MERGE_RESOLUTION|>--- conflicted
+++ resolved
@@ -23,17 +23,8 @@
     strategy:
       matrix:
         os: [ubuntu-latest, windows-latest, macos-latest]
-<<<<<<< HEAD
         scala: [3.0.2, 2.12.15, 2.13.8]
-        java:
-          - temurin@8
-          - temurin@11
-          - temurin@17
-          - graal_21.3.0@11
-=======
-        scala: [3.0.2, 2.12.15, 2.13.7]
         java: [temurin@8, temurin@11, temurin@17, graalvm@11]
->>>>>>> 6783e443
         ci: [ciJVM, ciJS, ciFirefox, ciChrome]
         exclude:
           - scala: 3.0.2
@@ -202,7 +193,7 @@
       - name: Check that scalafix has been run
         if: matrix.scala != '3.0.2'
         shell: bash
-        run: sbt ++${{ matrix.scala }} 'root/scalafixAll --check'
+        run: sbt '++${{ matrix.scala }}' 'root/scalafixAll --check'
 
       - shell: bash
         run: sbt '++${{ matrix.scala }}' '${{ matrix.ci }}'
