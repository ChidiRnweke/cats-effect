/*
 * Copyright 2020-2022 Typelevel
 *
 * Licensed under the Apache License, Version 2.0 (the "License");
 * you may not use this file except in compliance with the License.
 * You may obtain a copy of the License at
 *
 *     http://www.apache.org/licenses/LICENSE-2.0
 *
 * Unless required by applicable law or agreed to in writing, software
 * distributed under the License is distributed on an "AS IS" BASIS,
 * WITHOUT WARRANTIES OR CONDITIONS OF ANY KIND, either express or implied.
 * See the License for the specific language governing permissions and
 * limitations under the License.
 */

package catseffect

import cats.effect.{ExitCode, IO, IOApp}
<<<<<<< HEAD
import cats.effect.unsafe.{IORuntime, IORuntimeConfig}
import cats.effect.std.Console
=======
import cats.effect.unsafe.{IORuntime, IORuntimeConfig, Scheduler}
>>>>>>> a99bc1f8
import cats.syntax.all._
import scala.concurrent.duration._

package examples {

  import cats.effect.std.Random

  object HelloWorld extends IOApp.Simple {
    def run: IO[Unit] =
      IO(println("Hello, World!"))
  }

  object Arguments extends IOApp {
    def run(args: List[String]): IO[ExitCode] =
      args.traverse_(s => IO(println(s))).as(ExitCode.Success)
  }

  object NonFatalError extends IOApp {
    def run(args: List[String]): IO[ExitCode] =
      IO(throw new RuntimeException("Boom!")).as(ExitCode.Success)
  }

  object FatalError extends IOApp {
    def run(args: List[String]): IO[ExitCode] =
      IO(throw new OutOfMemoryError("Boom!"))
        .attempt
        .flatMap(_ => IO.println("sadness"))
        .as(ExitCode.Success)
  }

  object FatalErrorRaw extends RawApp {
    def main(args: Array[String]): Unit = {
      import cats.effect.unsafe.implicits._
      val action =
        IO(throw new OutOfMemoryError("Boom!")).attempt.flatMap(_ => IO.println("sadness"))
      action.unsafeToFuture()
      ()
    }
  }

  object Canceled extends IOApp {
    def run(args: List[String]): IO[ExitCode] =
      IO.canceled.as(ExitCode.Success)
  }

  object GlobalRacingInit extends IOApp {

    var r: IORuntime = null

    def foo(): Unit = {
      // touch the global runtime to force its initialization
      r = cats.effect.unsafe.implicits.global
      ()
    }

    foo()

    def run(args: List[String]): IO[ExitCode] =
      Console[IO].errorln("boom").whenA(!r.eq(runtime)) >> IO.pure(ExitCode.Success)
  }

  object LiveFiberSnapshot extends IOApp.Simple {

    import scala.concurrent.duration._

    lazy val loop: IO[Unit] =
      IO.unit.map(_ => ()) >>
        IO.unit.flatMap(_ => loop)

    val run = for {
      fibers <- loop.timeoutTo(5.seconds, IO.unit).start.replicateA(32)

      sleeper = for {
        _ <- IO.unit
        _ <- IO.unit
        _ <- IO.sleep(3.seconds)
      } yield ()

      _ <- sleeper.start
      _ <- IO.println("ready")
      _ <- fibers.traverse(_.join)
    } yield ()
  }

  object WorkerThreadInterrupt extends IOApp.Simple {
    val run =
      IO(Thread.currentThread().interrupt()) *> IO(Thread.sleep(1000L))
  }

  object LeakedFiber extends IOApp.Simple {
    val run = IO.cede.foreverM.start.void
  }

<<<<<<< HEAD
  // The parameters here were chosen experimentally and seem to be
  // relatively reliable. The trick is finding a balance such that
  // we end up with every WSTP thread being blocked but not permanently
  // so that the starvation detector fiber still gets to run and
  // therefore report its warning
  object CpuStarvation extends IOApp.Simple {

    override protected def runtimeConfig: IORuntimeConfig = IORuntimeConfig().copy(
      cpuStarvationCheckInterval = 200.millis,
      cpuStarvationCheckInitialDelay = 0.millis,
      cpuStarvationCheckThreshold = 0.2d
    )

    val run = Random.scalaUtilRandom[IO].flatMap { rand =>
      // jitter to give the cpu starvation checker a chance to run at all
      val jitter = rand.nextIntBounded(100).flatMap(n => IO.sleep(n.millis))
      (jitter >> IO(Thread.sleep(500)))
        .foreverM
        .parReplicateA_(Runtime.getRuntime().availableProcessors() * 2)
=======
  object CustomRuntime extends IOApp.Simple {
    override lazy val runtime = IORuntime(
      exampleExecutionContext,
      exampleExecutionContext,
      Scheduler.createDefaultScheduler()._1,
      () => (),
      IORuntimeConfig()
    )

    def run = IO {
      if (runtime eq IORuntime.global)
        ()
      else
        throw new AssertionError("Custom runtime not installed as global")
>>>>>>> a99bc1f8
    }
  }
}<|MERGE_RESOLUTION|>--- conflicted
+++ resolved
@@ -17,12 +17,8 @@
 package catseffect
 
 import cats.effect.{ExitCode, IO, IOApp}
-<<<<<<< HEAD
-import cats.effect.unsafe.{IORuntime, IORuntimeConfig}
+import cats.effect.unsafe.{IORuntime, IORuntimeConfig, Scheduler}
 import cats.effect.std.Console
-=======
-import cats.effect.unsafe.{IORuntime, IORuntimeConfig, Scheduler}
->>>>>>> a99bc1f8
 import cats.syntax.all._
 import scala.concurrent.duration._
 
@@ -116,7 +112,6 @@
     val run = IO.cede.foreverM.start.void
   }
 
-<<<<<<< HEAD
   // The parameters here were chosen experimentally and seem to be
   // relatively reliable. The trick is finding a balance such that
   // we end up with every WSTP thread being blocked but not permanently
@@ -136,7 +131,9 @@
       (jitter >> IO(Thread.sleep(500)))
         .foreverM
         .parReplicateA_(Runtime.getRuntime().availableProcessors() * 2)
-=======
+    }
+  }
+
   object CustomRuntime extends IOApp.Simple {
     override lazy val runtime = IORuntime(
       exampleExecutionContext,
@@ -151,7 +148,6 @@
         ()
       else
         throw new AssertionError("Custom runtime not installed as global")
->>>>>>> a99bc1f8
     }
   }
 }