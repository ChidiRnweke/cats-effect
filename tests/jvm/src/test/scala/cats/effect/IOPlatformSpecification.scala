--- conflicted
+++ resolved
@@ -322,7 +322,25 @@
         }
       }
 
-<<<<<<< HEAD
+      "safely detect hard-blocked threads even while blockers are being created" in {
+        val (compute, shutdown) =
+          IORuntime.createWorkStealingComputeThreadPool(blockedThreadDetectionEnabled = true)
+
+        implicit val runtime: IORuntime =
+          IORuntime.builder().setCompute(compute, shutdown).build()
+
+        try {
+          val test = for {
+            _ <- IO.unit.foreverM.start.replicateA_(200)
+            _ <- 0.until(200).toList.parTraverse_(_ => IO.blocking(()))
+          } yield ok // we can't actually test this directly because the symptom is vaporizing a worker
+
+          test.unsafeRunSync()
+        } finally {
+          runtime.shutdown()
+        }
+      }
+
       // this test ensures that the parkUntilNextSleeper bit works
       "run a timer when parking thread" in {
         val (pool, shutdown) = IORuntime.createWorkStealingComputeThreadPool(threads = 1)
@@ -346,22 +364,6 @@
         try {
           val test = IO.sleep(1.milli) *> IO.pure(true)
           test.unsafeRunTimed(1.second) must beSome(true)
-=======
-      "safely detect hard-blocked threads even while blockers are being created" in {
-        val (compute, shutdown) =
-          IORuntime.createWorkStealingComputeThreadPool(blockedThreadDetectionEnabled = true)
-
-        implicit val runtime: IORuntime =
-          IORuntime.builder().setCompute(compute, shutdown).build()
-
-        try {
-          val test = for {
-            _ <- IO.unit.foreverM.start.replicateA_(200)
-            _ <- 0.until(200).toList.parTraverse_(_ => IO.blocking(()))
-          } yield ok // we can't actually test this directly because the symptom is vaporizing a worker
-
-          test.unsafeRunSync()
->>>>>>> 83f766a9
         } finally {
           runtime.shutdown()
         }
