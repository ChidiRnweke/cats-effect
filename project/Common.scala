/*
 * Copyright 2020-2022 Typelevel
 *
 * Licensed under the Apache License, Version 2.0 (the "License");
 * you may not use this file except in compliance with the License.
 * You may obtain a copy of the License at
 *
 *     http://www.apache.org/licenses/LICENSE-2.0
 *
 * Unless required by applicable law or agreed to in writing, software
 * distributed under the License is distributed on an "AS IS" BASIS,
 * WITHOUT WARRANTIES OR CONDITIONS OF ANY KIND, either express or implied.
 * See the License for the specific language governing permissions and
 * limitations under the License.
 */

import sbt._, Keys._

<<<<<<< HEAD
import scalafix.sbt.ScalafixPlugin.autoImport._
import sbtspiewak.SpiewakPlugin, SpiewakPlugin.autoImport._
import sbt.testing.TaskDef
=======
import de.heikoseeberger.sbtheader.HeaderPlugin.autoImport._
import org.typelevel.sbt.TypelevelPlugin
>>>>>>> 6783e443

object Common extends AutoPlugin {

  override def requires = plugins.JvmPlugin && TypelevelPlugin
  override def trigger = allRequirements

  override def projectSettings =
    Seq(
<<<<<<< HEAD
      libraryDependencies ++= {
        if (isDotty.value)
          Nil
        else
          Seq(compilerPlugin("com.olegpy" %% "better-monadic-for" % "0.3.1"))
      },
      ThisBuild / scalafixDependencies += "com.github.liancheng" %% "organize-imports" % "0.6.0",
      ThisBuild / semanticdbEnabled := !isDotty.value,
      ThisBuild / semanticdbVersion := scalafixSemanticdb.revision
=======
      headerLicense := Some(
        HeaderLicense.ALv2(s"${startYear.value.get}-2022", organizationName.value)
      )
>>>>>>> 6783e443
    )
}<|MERGE_RESOLUTION|>--- conflicted
+++ resolved
@@ -16,36 +16,23 @@
 
 import sbt._, Keys._
 
-<<<<<<< HEAD
-import scalafix.sbt.ScalafixPlugin.autoImport._
-import sbtspiewak.SpiewakPlugin, SpiewakPlugin.autoImport._
-import sbt.testing.TaskDef
-=======
 import de.heikoseeberger.sbtheader.HeaderPlugin.autoImport._
 import org.typelevel.sbt.TypelevelPlugin
->>>>>>> 6783e443
+import org.typelevel.sbt.TypelevelKernelPlugin.autoImport._
+import scalafix.sbt.ScalafixPlugin, ScalafixPlugin.autoImport._
 
 object Common extends AutoPlugin {
 
-  override def requires = plugins.JvmPlugin && TypelevelPlugin
+  override def requires = plugins.JvmPlugin && TypelevelPlugin && ScalafixPlugin
   override def trigger = allRequirements
 
   override def projectSettings =
     Seq(
-<<<<<<< HEAD
-      libraryDependencies ++= {
-        if (isDotty.value)
-          Nil
-        else
-          Seq(compilerPlugin("com.olegpy" %% "better-monadic-for" % "0.3.1"))
-      },
-      ThisBuild / scalafixDependencies += "com.github.liancheng" %% "organize-imports" % "0.6.0",
-      ThisBuild / semanticdbEnabled := !isDotty.value,
-      ThisBuild / semanticdbVersion := scalafixSemanticdb.revision
-=======
       headerLicense := Some(
         HeaderLicense.ALv2(s"${startYear.value.get}-2022", organizationName.value)
-      )
->>>>>>> 6783e443
+      ),
+      ThisBuild / scalafixDependencies += "com.github.liancheng" %% "organize-imports" % "0.6.0",
+      ThisBuild / semanticdbEnabled := !tlIsScala3.value,
+      ThisBuild / semanticdbVersion := scalafixSemanticdb.revision
     )
 }