---
id: getting-started
title: Getting Started
---

Add the following to your **build.sbt**:

```scala
<<<<<<< HEAD
libraryDependencies += "org.typelevel" %% "cats-effect" % "3.3.5"
=======
libraryDependencies += "org.typelevel" %% "cats-effect" % "3.3.6"
>>>>>>> 6a042588
```

Naturally, if you're using ScalaJS, you should replace the double `%%` with a triple `%%%`. If you're on Scala 2, it is *highly* recommended that you enable the [better-monadic-for](https://github.com/oleg-py/better-monadic-for) plugin, which fixes a number of surprising elements of the `for`-comprehension syntax in the Scala language:

```scala
addCompilerPlugin("com.olegpy" %% "better-monadic-for" % "0.3.1")
```

Alternatively, you can use the Cats Effect 3 Giter8 template, which sets up some basic project infrastructure:

```bash
$ sbt new typelevel/ce3.g8
```

To create a new Cats Effect application, place the following contents into a new Scala file within your project:

```scala mdoc
import cats.effect.{IO, IOApp}

object HelloWorld extends IOApp.Simple {
  val run = IO.println("Hello, World!")
}
```

Once you have saved this file, you should be able to run your application using `sbt run`, and as expected, it will print `Hello, World!` to standard out. Applications written in this style have full access to timers, multithreading, and all of the bells and whistles that you would expect from a full application. For example, here's a very silly version of FizzBuzz which runs four concurrent lightweight threads, or *fibers*, one of which counts up an `Int` value once per second, while the others poll that value for changes and print in response:

```scala mdoc
import cats.effect.{IO, IOApp}
import scala.concurrent.duration._

// obviously this isn't actually the problem definition, but it's kinda fun
object StupidFizzBuzz extends IOApp.Simple {
  val run =
    for {
      ctr <- IO.ref(0)

      wait = IO.sleep(1.second)
      poll = wait *> ctr.get

      _ <- poll.flatMap(IO.println(_)).foreverM.start
      _ <- poll.map(_ % 3 == 0).ifM(IO.println("fizz"), IO.unit).foreverM.start
      _ <- poll.map(_ % 5 == 0).ifM(IO.println("buzz"), IO.unit).foreverM.start

      _ <- (wait *> ctr.update(_ + 1)).foreverM.void
    } yield ()
}
```

We will learn more about constructs like `start` and `*>` in later pages, but for now notice how easy it is to compose together concurrent programs based on simple building blocks. Additionally, note the reuse of the `wait` and `poll` programs. Because we're describing our program *as a value* (an `IO`), we can reuse that value as part of many different programs, and it will continue to behave the same regardless of this duplication.

## REPL

Of course, the easiest way to play with Cats Effect is to try it out in a Scala REPL. We recommend using [Ammonite](https://ammonite.io/#Ammonite-REPL) for this kind of thing. To get started, run the following lines (if not using Ammonite, skip the first line and make sure that Cats Effect and its dependencies are correctly configured on the classpath):

```scala
<<<<<<< HEAD
import $ivy.`org.typelevel::cats-effect:3.3.5`
=======
import $ivy.`org.typelevel::cats-effect:3.3.6`
>>>>>>> 6a042588

import cats.effect.unsafe.implicits._
import cats.effect.IO

val program = IO.println("Hello, World!")
program.unsafeRunSync()
```

Congratulations, you've just run your first `IO` within the REPL! The `unsafeRunSync()` function is not meant to be used within a normal application. As the name suggests, its implementation is unsafe in several ways, but it is very useful for REPL-based experimentation and sometimes useful for testing.

## Testing

### Munit

[![munit-cats-effect Scala version support](https://index.scala-lang.org/typelevel/munit-cats-effect/munit-cats-effect-3/latest-by-scala-version.svg)](https://index.scala-lang.org/typelevel/munit-cats-effect/munit-cats-effect)

The easiest way to write unit tests which use Cats Effect is with [MUnit](https://scalameta.org/munit/) and [MUnit Cats Effect](https://github.com/typelevel/munit-cats-effect). To get started, add the following to your **build.sbt**:

```scala
libraryDependencies += "org.typelevel" %% "munit-cats-effect-3" % "1.0.6" % Test
```

With this dependency, you can now write unit tests which directly return `IO` programs without being forced to run them using one of the `unsafe` functions. This is particularly useful if you're either using ScalaJS (where the fact that the `unsafe` functions block the event dispatcher would result in deadlock), or if you simply want your tests to run more efficiently (since MUnit can run them in parallel):

```scala
import cats.effect.{IO, SyncIO}
import munit.CatsEffectSuite

class ExampleSuite extends CatsEffectSuite {
  test("make sure IO computes the right result") {
    IO.pure(1).map(_ + 2) flatMap { result =>
      IO(assertEquals(result, 3))
    }
  }
}
```

### Weaver-test

[![weaver-cats Scala version support](https://index.scala-lang.org/disneystreaming/weaver-test/weaver-cats/latest-by-scala-version.svg)](https://index.scala-lang.org/disneystreaming/weaver-test/weaver-cats)

[Weaver](https://github.com/disneystreaming/weaver-test) is a test-framework built directly on top of Cats Effect. It is designed specifically to handle thousands of tests exercising I/O layers (http, database calls) concurrently. Weaver makes heavy use of the concurrency constructs and abstractions provided by Cats Effect to safely share resources (clients) across tests and suite, and runs all tests in parallel by default.

To get started, add the following to your **build.sbt**:

```scala
libraryDependencies += "com.disneystreaming" %% "weaver-cats" % "0.7.6" % Test
testFrameworks += new TestFramework("weaver.framework.CatsEffect")
```

Similarly to MUnit, this setup allows you to write your tests directly against `IO`.

```scala
import cats.effect.IO
import weaver._

object ExampleSuite extends SimpleIOSuite {
  test("make sure IO computes the right result") {
    IO.pure(1).map(_ + 2) map { result =>
      expect.eql(result, 3)
    }
  }
}
```


### Other Testing Frameworks

[![core Scala version support](https://index.scala-lang.org/typelevel/cats-effect-testing/core/latest-by-scala-version.svg)](https://index.scala-lang.org/typelevel/cats-effect-testing/core)

If neither MUnit nor Weaver are your speed, the [Cats Effect Testing](https://github.com/typelevel/cats-effect-testing) library provides seamless integration with most major test frameworks. Specifically:

- ScalaTest
- Specs2
- µTest
- MiniTest

Simply add a dependency on the module which is appropriate to your test framework of choice. For example, Specs2:

```scala
libraryDependencies += "org.typelevel" %% "cats-effect-testing-specs2" % "1.2.0" % Test
```

Once this is done, you can write specifications in the familiar Specs2 style, except where each example may now return in `IO`:

```scala
import cats.effect.IO
import cats.effect.testing.specs2.CatsEffect

import org.specs2.mutable.Specification

class ExampleSpec extends Specification with CatsEffect {
  "my example" should {
    "make sure IO computes the right result" in {
      IO.pure(1).map(_ + 2) flatMap { result =>
        IO(result mustEqual 3)
      }
    }
  }
}
```

### ScalaCheck

Special support is available for ScalaCheck properties in the form of the [ScalaCheck Effect](https://github.com/typelevel/scalacheck-effect) project. This library makes it possible to write properties using a special `forAllF` syntax which evaluate entirely within `IO` without blocking threads.<|MERGE_RESOLUTION|>--- conflicted
+++ resolved
@@ -6,11 +6,7 @@
 Add the following to your **build.sbt**:
 
 ```scala
-<<<<<<< HEAD
-libraryDependencies += "org.typelevel" %% "cats-effect" % "3.3.5"
-=======
 libraryDependencies += "org.typelevel" %% "cats-effect" % "3.3.6"
->>>>>>> 6a042588
 ```
 
 Naturally, if you're using ScalaJS, you should replace the double `%%` with a triple `%%%`. If you're on Scala 2, it is *highly* recommended that you enable the [better-monadic-for](https://github.com/oleg-py/better-monadic-for) plugin, which fixes a number of surprising elements of the `for`-comprehension syntax in the Scala language:
@@ -66,11 +62,7 @@
 Of course, the easiest way to play with Cats Effect is to try it out in a Scala REPL. We recommend using [Ammonite](https://ammonite.io/#Ammonite-REPL) for this kind of thing. To get started, run the following lines (if not using Ammonite, skip the first line and make sure that Cats Effect and its dependencies are correctly configured on the classpath):
 
 ```scala
-<<<<<<< HEAD
-import $ivy.`org.typelevel::cats-effect:3.3.5`
-=======
 import $ivy.`org.typelevel::cats-effect:3.3.6`
->>>>>>> 6a042588
 
 import cats.effect.unsafe.implicits._
 import cats.effect.IO
