--- conflicted
+++ resolved
@@ -306,11 +306,10 @@
       // Issue #290: Concurrent/ConcurrentEffect changes
       exclude[IncompatibleResultTypeProblem]("cats.effect.IO.unsafeRunCancelable"),
 
-<<<<<<< HEAD
       // Issue #286: Sync extending Defer
       exclude[InheritedNewAbstractMethodProblem]("cats.Defer.defer"),
       exclude[ReversedMissingMethodProblem]("cats.effect.Sync.defer"),
-=======
+
       // Issue #298: SyncIO changes
       exclude[DirectMissingMethodProblem]("cats.effect.ConcurrentEffect#StateTConcurrentEffect.runCancelable"),
       exclude[ReversedMissingMethodProblem]("cats.effect.ConcurrentEffect#StateTConcurrentEffect.runCancelable"),
@@ -342,7 +341,6 @@
       exclude[IncompatibleResultTypeProblem]("cats.effect.Effect#Ops.runAsync"),
       exclude[IncompatibleResultTypeProblem]("cats.effect.ConcurrentEffect#EitherTConcurrentEffect.runCancelable"),
       exclude[IncompatibleResultTypeProblem]("cats.effect.Effect#EitherTEffect.runAsync"),
->>>>>>> 170abdc6
 
       //
       // Following are all internal implementation details:
