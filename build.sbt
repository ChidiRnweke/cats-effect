--- conflicted
+++ resolved
@@ -82,18 +82,15 @@
   WorkflowStep.Run(
     List("example/test-js.sh ${{ matrix.scala }}"),
     name = Some("Test Example JavaScript App Using Node"),
-<<<<<<< HEAD
-    cond = Some(s"matrix.ci == 'ciJS' && matrix.os == '$PrimaryOS'")),
-
+    cond = Some(s"matrix.ci == 'ciJS' && matrix.os == '$PrimaryOS'")
+  ),
   WorkflowStep.Run(
     List("cd scalafix", "sbt test"),
     name = Some("Scalafix tests"),
-    cond = Some(s"matrix.scala == '$Scala213' && matrix.ci == 'ciJVM' && matrix.os == '$PrimaryOS'")))
-=======
-    cond = Some(s"matrix.ci == 'ciJS' && matrix.os == '$PrimaryOS'")
-  )
-)
->>>>>>> 957b057e
+    cond =
+      Some(s"matrix.scala == '$Scala213' && matrix.ci == 'ciJVM' && matrix.os == '$PrimaryOS'")
+  )
+)
 
 val ciVariants = List("ciJVM", "ciJS", "ciFirefox")
 ThisBuild / githubWorkflowBuildMatrixAdditions += "ci" -> ciVariants
