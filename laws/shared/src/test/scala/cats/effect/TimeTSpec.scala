/*
 * Copyright 2020 Typelevel
 *
 * Licensed under the Apache License, Version 2.0 (the "License");
 * you may not use this file except in compliance with the License.
 * You may obtain a copy of the License at
 *
 *     http://www.apache.org/licenses/LICENSE-2.0
 *
 * Unless required by applicable law or agreed to in writing, software
 * distributed under the License is distributed on an "AS IS" BASIS,
 * WITHOUT WARRANTIES OR CONDITIONS OF ANY KIND, either express or implied.
 * See the License for the specific language governing permissions and
 * limitations under the License.
 */

package cats.effect.testkit

import cats.{Eq, Order}
import cats.data.Kleisli
// import cats.effect.laws.TemporalBracketTests
import cats.implicits._
// import cats.laws.discipline.arbitrary._

import pure.PureConc
// import TimeT._

import org.specs2.ScalaCheck
import org.specs2.mutable._

import org.scalacheck.{Arbitrary, Cogen, Gen, Prop}

import org.typelevel.discipline.specs2.mutable.Discipline

import scala.concurrent.duration._

import java.util.concurrent.TimeUnit

private[testkit] trait LowPriorityInstances {

  implicit def eqTimeT[F[_], A](implicit FA: Eq[F[A]]): Eq[TimeT[F, A]] =
    Eq.by(TimeT.run(_))
}

class TimeTSpec
    extends Specification
    with Discipline
    with ScalaCheck
    with LowPriorityInstances {
  // import OutcomeGenerators._
  // import PureConcGenerators._

  // TODO reenable when race in TimeT's Concurrent is fixed
  /*checkAll(
    "TimeT[PureConc, *]",
    TemporalBracketTests[TimeT[PureConc[Int, *], *], Int].temporalBracket[Int, Int, Int](0.millis))*/

  implicit def exec(fb: TimeT[PureConc[Int, *], Boolean]): Prop =
    Prop(pure.run(TimeT.run(fb)).fold(false, _ => false, _.getOrElse(false)))

  implicit def arbPositiveFiniteDuration: Arbitrary[FiniteDuration] = {
    import TimeUnit._

    val genTU =
      Gen.oneOf(NANOSECONDS, MICROSECONDS, MILLISECONDS, SECONDS, MINUTES, HOURS, DAYS)

    Arbitrary {
<<<<<<< HEAD
      genTU.flatMap { u =>
        Gen.posNum[Long].map(FiniteDuration(_, u))
      }
=======
      genTU flatMap { u => Gen.posNum[Long].map(FiniteDuration(_, u)) }
>>>>>>> cade5446
    }
  }

  implicit def orderTimeT[F[_], A](implicit FA: Order[F[A]]): Order[TimeT[F, A]] =
    Order.by(TimeT.run(_))

  implicit def pureConcOrder[E: Order, A: Order]: Order[PureConc[E, A]] =
    Order.by(pure.run(_))

  implicit def cogenTime: Cogen[Time] =
    Cogen[FiniteDuration].contramap(_.now)

  implicit def arbTime: Arbitrary[Time] =
    Arbitrary(Arbitrary.arbitrary[FiniteDuration].map(new Time(_)))

  implicit def cogenKleisli[F[_], R, A](
      implicit cg: Cogen[R => F[A]]): Cogen[Kleisli[F, R, A]] =
    cg.contramap(_.run)
}<|MERGE_RESOLUTION|>--- conflicted
+++ resolved
@@ -65,13 +65,7 @@
       Gen.oneOf(NANOSECONDS, MICROSECONDS, MILLISECONDS, SECONDS, MINUTES, HOURS, DAYS)
 
     Arbitrary {
-<<<<<<< HEAD
-      genTU.flatMap { u =>
-        Gen.posNum[Long].map(FiniteDuration(_, u))
-      }
-=======
       genTU flatMap { u => Gen.posNum[Long].map(FiniteDuration(_, u)) }
->>>>>>> cade5446
     }
   }
 
